"""Provides Operator for MR Image processing on GPU."""

import warnings

import numpy as np

from ..base import FourierOperatorBase, proper_trajectory
from ._cufinufft import RawCufinufft, spreader, interpolator, CUFINUFFT_LIB_AVAILABLE
from .utils import (
    is_host_array,
    is_cuda_array,
    sizeof_fmt,
    pin_memory,
    nvtx_mark,
    get_ptr,
    check_size,
)
from .cupy_kernels import sense_adj_mono, update_density

CUPY_AVAILABLE = True
try:
    import cupy as cp
except ImportError:
    CUPY_AVAILABLE = False


CUFINUFFT_AVAILABLE = CUPY_AVAILABLE and CUFINUFFT_LIB_AVAILABLE is not None


def spread(sample_loc, sample_data, grid_shape, tol=1e-4):
    """Spread the data onto the grid.

    Parameters
    ----------
    sample_loc: np.ndarray
        Array of shape (Nsamples, 2) or (Nsamples, 3) containing the coordinates
        of the samples location.
    sample_data: np.ndarray
        Array of shape (Nsamples, Ncoils) containing the samples data.
    grid_shape: tuple
        Shape of the image grid.
    tol: float, optional
        Tolerance for error.

    Returns
    -------
    gridded_data: np.ndarray
        Array of shape (Ncoils, *grid_shape) containing the gridded data.
    """
    if is_host_array(sample_loc):
        sample_loc = cp.asarray(sample_loc.copy(order="F"))
    gridded_data = cp.empty(grid_shape, dtype=np.complex64)
    spreader(sample_loc, sample_data, gridded_data, tol)
    return gridded_data


def interpolate(sample_loc, gridded_data, tol=1e-4):
    """Interpolate the data from the grid onto the samples location.

    Parameters
    ----------
    sample_loc: np.ndarray
        Array of shape (Nsamples, 2) or (Nsamples, 3) containing the coordinates
        of the samples location.
    gridded_data: np.ndarray
        Array of shape (Ncoils, *grid_shape) containing the gridded data.
    tol: float, optional
        Tolerance for error.

    Returns
    -------
    sample_data: np.ndarray
        Array of shape (Nsamples, Ncoils) containing the interpolated data.
    """
    if is_host_array(sample_loc):
        sample_loc = cp.asarray(sample_loc.copy(order="F"))
    if sample_loc.dtype == np.float32:
        sample_data = cp.empty(len(sample_loc), dtype=np.complex64)
    elif sample_loc.dtype == np.float64:
        sample_data = cp.empty(len(sample_loc), dtype=np.complex128)
    else:
        raise ValueError("sample_loc should be float32 or float64")
    interpolator(sample_loc, sample_data, gridded_data, tol)
    return sample_data


class MRICufiNUFFT(FourierOperatorBase):
    """MRI Transform operator, build around cufinufft.

    This operator adds density estimation and compensation (preconditioning)
    and multicoil support.

    Parameters
    ----------
    samples: np.ndarray or GPUArray.
        The samples location of shape ``Nsamples x N_dimensions``.
    shape: tuple
        Shape of the image space.
    n_coils: int
        Number of coils.
    n_batchs: int
        Size of the batch dimension.
    density: bool or array
       Density compensation support.
        - If array, use this for density compensation
        - If True, the density compensation will be automatically estimated,
          using the fixed point method.
        - If False, density compensation will not be used.
    smaps: np.ndarray or GPUArray , optional
        - If None: no Smaps wil be used.
        - If np.ndarray: Smaps will be copied on the device,
          according to `smaps_cached`.
        - If GPUArray, the smaps are already cached.
    smaps_cached: bool, default False
        - If False the smaps are copied on device and free at each iterations.
        - If True, the smaps are copied on device and stay on it.
    squeeze_dims: bool, default False
        If True, will try to remove the singleton dimension for batch and coils.
    n_trans: int, default 1
        Number of transform to perform in parallel by cufinufft.
    kwargs :
        Extra kwargs for the raw cufinufft operator


    Notes
    -----
    Cufinufft is able to run multiple transform in parallel, this is controlled
    by the n_trans parameter. The data provided should be of shape, (n_batch,
    n_coils, img_shape) for op (type2) and (n_batch, n_coils, n_samples) for
    adjoint (type1). and in contiguous memory order. For now only single
    precision (float32 and complex64) is supported

    See Also
    --------
    cufinufft.raw_operator.RawCufinufft
    """

    def __init__(
        self,
        samples,
        shape,
        density=False,
        n_coils=1,
        n_batchs=1,
        smaps=None,
        smaps_cached=False,
        verbose=False,
        persist_plan=True,
        squeeze_dim=False,
        n_trans=1,
        n_streams=1,
        **kwargs,
    ):
        if not CUPY_AVAILABLE:
            raise RuntimeError("cupy is not installed")
        if not CUFINUFFT_LIB_AVAILABLE:
            raise RuntimeError("Failed to found cufinufft binary.")

        if (n_batchs * n_coils) % n_trans != 0:
            raise ValueError("n_batchs * n_coils should be a multiple of n_transf")

        self.shape = shape
        self.n_batchs = n_batchs
        self.n_trans = n_trans
        self.squeeze_dim = squeeze_dim
        samples = proper_trajectory(samples, normalize=True).astype(np.float32)
        self.samples = samples
        self.n_samples = len(samples)
        self.n_streams = n_streams
        if is_host_array(samples):
            samples_d = cp.asarray(samples.copy(order="F"))
        elif is_cuda_array(samples):
            samples_d = samples
        else:
            raise ValueError(
                "Samples should be either a C-ordered ndarray, " "or a GPUArray."
            )

        # density compensation support
        if density is True:
            self.density_d = MRICufiNUFFT.estimate_density(samples_d, shape)
            self.uses_density = True
        elif is_host_array(density) or is_cuda_array(density):
            if len(density) != len(samples):
                raise ValueError(
                    "Density array and samples array should " "have the same length."
                )
            self.uses_density = True
            self.density_d = cp.asarray(density)
        else:
            self.density_d = None
            self.uses_density = False
        self._uses_sense = False
        self.smaps_cached = False
        # Smaps support
        if n_coils < 1:
            raise ValueError("n_coils should be ≥ 1")
        self.n_coils = n_coils
        if smaps is not None:
            self._uses_sense = True
            if not (is_host_array(smaps) or is_cuda_array(smaps)):
                raise ValueError(
                    "Smaps should be either a C-ordered ndarray, " "or a GPUArray."
                )
            if smaps_cached:
                if verbose:
                    warnings.warn(f"{sizeof_fmt(smaps.nbytes)} will be used on gpu.")
                self._smaps_d = cp.array(smaps, order="C", copy=False)
                self.smaps_cached = True
            else:
                # allocate device memory
                self._smap_d = cp.empty((self.n_streams, *shape), dtype=np.complex64)
                self._smaps_pinned = pin_memory(smaps)
                self._smaps = smaps
        else:
            self._uses_sense = False
        # Initialise NUFFT plans
        self.persist_plan = persist_plan
        self.raw_op = RawCufinufft(
            samples_d,
            tuple(shape),
            n_trans=n_trans,
            init_plans=self.persist_plan,
            **kwargs,
        )

    @nvtx_mark()
    def op(self, data, ksp_d=None):
        r"""Non Cartesian MRI forward operator.

        Parameters
        ----------
        data: np.ndarray or GPUArray
        The uniform (2D or 3D) data in image space.

        Returns
        -------
        Results array on the same device as data.

        Notes
        -----
        this performs for every coil \ell:
        ..math:: \mathcal{F}\mathcal{S}_\ell x
        """
        # monocoil
<<<<<<< HEAD
        check_size(data, (self.n_batchs, self.n_coils, *self.shape))
        data = data.astype(np.complex64)
=======
        if self.uses_sense:
            check_size(data, (self.n_batchs, *self.shape))
        else:
            check_size(data, (self.n_batchs, self.n_coils, *self.shape))
>>>>>>> 8afb2668
        if not self.persist_plan:
            self.raw_op._make_plan(2)
            self.raw_op._set_pts(2)

        if self.uses_sense:
            ret = self._op_sense(data, ksp_d)
        else:  # calibrationless or monocoil cases
            ret = self._op_calibless(data, ksp_d)

        if not self.persist_plan:
            self.raw_op._destroy_plan(2)

        ret /= self.norm_factor
        return self._safe_squeeze(ret)

    def _op_sense(self, data, ksp_d=None):
        img_d = cp.asarray(data, dtype=np.complex64)
        coil_img_d = cp.empty(self.shape, dtype=np.complex64)
        streams = [
            cp.cuda.Stream(non_blocking=True)
            for _ in range(self.n_streams)
        ]
        for cur_stream_id in range(self.n_streams-1):
            self._smap_d[cur_stream_id].set(self._smaps[cur_stream_id], streams[cur_stream_id])
        if self.n_streams == 1:
            cur_stream_id = 0
        if is_host_array(data):
            ksp_d = cp.empty((self.n_batchs, self.n_samples), dtype=np.complex64)
            ksp = np.zeros(
                (self.n_batchs, self.n_coils, self.n_samples), dtype=np.complex64
            )
            for i in range(self.n_coils):
                cp.copyto(coil_img_d, img_d[i])
                if self.smaps_cached:
                    coil_img_d *= self._smaps_d[i]  # sense forward
                else:
                    self._smap_d.set(self._smaps[i])
                    coil_img_d *= self._smap_d  # sense forward
                self.__op(coil_img_d, ksp_d)
                cp.asnumpy(ksp_d, out=ksp[:, i])
            return ksp
        # data is already on device
        ksp_d = ksp_d or cp.empty((self.n_coils, self.n_samples), dtype=np.complex64)
        for i in range(self.n_coils):
            next_stream_id = (cur_stream_id + 1) % self.n_streams
            if self.smaps_cached:
                coil_img_d = img_d * self._smaps_d[i]  # sense forward
            else:
                if i < self.n_coils - self.n_streams + 1:
                    self._smap_d[next_stream_id].set(self._smaps[i+self.n_streams-1], streams[next_stream_id])
                streams[cur_stream_id].synchronize()
                coil_img_d = img_d * self._smap_d[cur_stream_id]  # sense forward
            self.__op(get_ptr(coil_img_d), get_ptr(ksp_d) + i * self.ksp_size)
            cur_stream_id = next_stream_id
        return ksp_d

    def _op_calibless(self, data, ksp_d=None):
        bsize_samples2gpu = self.n_trans * self.ksp_size
        bsize_img2gpu = self.n_trans * self.img_size
        if is_cuda_array(data):
            if ksp_d is None:
                ksp_d = cp.empty(
                    (self.n_batchs, self.n_coils, self.n_samples), dtype=np.complex64
                )
            for i in range((self.n_batchs * self.n_coils) // self.n_trans):
                self.__op(
                    get_ptr(data) + i * bsize_img2gpu,
                    get_ptr(ksp_d) + i * bsize_samples2gpu,
                )
            return ksp_d
        # calibrationless, data on host
        coil_img_d = cp.empty(np.prod(self.shape) * self.n_trans, dtype=np.complex64)
        ksp_d = cp.empty(self.n_trans * self.n_samples, dtype=np.complex64)
        ksp = np.zeros(
            (self.n_batchs * self.n_coils, self.n_samples), dtype=np.complex64
        )
        # TODO: Add concurrency compute batch n while copying batch n+1 to device
        # and batch n-1 to host
        dataf = data.flatten()
        size_batch = self.n_trans * np.prod(self.shape)
        for i in range((self.n_batchs * self.n_coils) // self.n_trans):
            coil_img_d.set(dataf[i * size_batch : (i + 1) * size_batch])
            self.__op(get_ptr(coil_img_d), get_ptr(ksp_d))
            ksp[i * self.n_trans : (i + 1) * self.n_trans] = ksp_d.get()
            ksp = ksp.reshape((self.n_batchs, self.n_coils, self.n_samples))
        return ksp

    @nvtx_mark()
    def __op(self, image_d, coeffs_d):
        # ensure everything is pointers before going to raw level.
        if is_cuda_array(image_d) and is_cuda_array(coeffs_d):
            return self.raw_op.type2(get_ptr(coeffs_d), get_ptr(image_d))
        return self.raw_op.type2(coeffs_d, image_d)

    @nvtx_mark()
    def adj_op(self, coeffs, img_d=None):
        """Non Cartesian MRI adjoint operator.

        Parameters
        ----------
        coeffs: np.array or GPUArray

        Returns
        -------
        Array in the same memory space of coeffs. (ie on cpu or gpu Memory).
        """
        check_size(coeffs, (self.n_batchs, self.n_coils, self.n_samples))
        if not self.persist_plan:
            self.raw_op._make_plan(1)
            self.raw_op._set_pts(1)
        if self.uses_sense:
            ret = self._adj_op_sense(coeffs, img_d)
        # calibrationless
        else:
            ret = self._adj_op_calibless(coeffs, img_d)

        if self.persist_plan:
            self.raw_op._destroy_plan(1)

        ret /= self.norm_factor
        return self._safe_squeeze(ret)

    def _adj_op_sense(self, coeffs, img_d=None):
        coil_img_d = cp.empty(self.shape, dtype=np.complex64)
        streams = [
            cp.cuda.Stream(non_blocking=True)
            for _ in range(self.n_streams)
        ]
        if img_d is None:
            img_d = cp.zeros(self.shape, dtype=np.complex64)
<<<<<<< HEAD
        if is_host_array(coeffs):
            coil_ksp_d = cp.empty(self.n_samples, dtype=np.complex64)
            for i in range(self.n_coils):
                coil_ksp_d.set(coeffs[i])
=======
        if not is_host_array(coeffs) and self.uses_density:
            # If k-space is already on device, we can quickly do DC
            coeffs *= self.density_d[None, :]
        else:
            # TODO: FIX streams here too
            coil_ksp_d = cp.empty((self.n_streams, self.n_samples), dtype=np.complex64)
            for cur_stream_id in range(self.n_streams-1):
                self._smap_d[cur_stream_id].set(self._smaps[cur_stream_id], streams[cur_stream_id])
                coil_ksp_d[cur_stream_id].set(coeffs[:, cur_stream_id], streams[cur_stream_id])
            if self.n_streams == 1:
                cur_stream_id = 0
            for i in range(self.n_coils):
                next_stream_id = (cur_stream_id + 1) % self.n_streams
                if i < self.n_coils - self.n_streams + 1:
                    coil_ksp_d[next_stream_id].set(coeffs[:, i+self.n_streams-1], streams[next_stream_id])
                streams[cur_stream_id].synchronize()
>>>>>>> 8afb2668
                if self.uses_density:
                    coil_ksp_d[cur_stream_id] *= self.density_d
                self.__adj_op(get_ptr(coil_ksp_d), get_ptr(coil_img_d))
                if self.smaps_cached:
                    sense_adj_mono(img_d, coil_img_d, self._smaps_d[i])
                else:
                    if i < self.n_coils - self.n_streams + 1:
                        self._smap_d[next_stream_id].set(self._smaps[i+self.n_streams-1], streams[cur_stream_id])
                    sense_adj_mono(img_d, coil_img_d, self._smap_d)
                cur_stream_id = next_stream_id
            return img_d.get()
        
        for cur_stream_id in range(self.n_streams-1):
            self._smap_d[cur_stream_id].set(self._smaps[cur_stream_id], streams[cur_stream_id])
        if self.n_streams == 1:
            cur_stream_id = 0
        for i in range(self.n_coils):
            next_stream_id = (cur_stream_id + 1) % self.n_streams
            self.__adj_op(get_ptr(coeffs) + i * self.ksp_size, get_ptr(coil_img_d[cur_stream_id]))
            if self.smaps_cached:
                sense_adj_mono(img_d, coil_img_d, self._smaps_d[i])
            else:
                if i < self.n_coils - self.n_streams + 1:
                    self._smap_d[next_stream_id].set(self._smaps[i+self.n_streams-1], streams[next_stream_id])
                streams[cur_stream_id].synchronize()
                sense_adj_mono(img_d, coil_img_d, self._smap_d)
            cur_stream_id = next_stream_id
        if is_cuda_array(coeffs):
            return img_d
        return img_d.get()

    def _adj_op_calibless(self, coeffs, img_d=None):
        coeffs_f = coeffs.flatten()
        n_trans_samples = self.n_trans * self.n_samples
        ksp_batched = cp.empty(n_trans_samples, dtype=np.complex64)
        if self.uses_density:
            density_batched = cp.repeat(
                self.density_d[None, :], self.n_trans, axis=0
            ).flatten()

        if is_cuda_array(coeffs_f):
            img_d = img_d or cp.empty(
                (self.n_batchs, self.n_coils, *self.shape), dtype=np.complex64
            )
            for i in range((self.n_coils * self.n_batchs) // self.n_trans):
                if self.uses_density:
                    cp.copyto(
                        ksp_batched,
                        coeffs_f[i * self.bsize_ksp : (i + 1) * self.bsize_ksp],
                    )
                    ksp_batched *= density_batched
                    self.__adj_op(
                        get_ptr(ksp_batched), get_ptr(img_d) + i * self.bsize_img
                    )
                else:
                    self.__adj_op(
                        get_ptr(coeffs_f) + i * self.bsize_ksp,
                        get_ptr(img_d) + i * self.bsize_img,
                    )
            return img_d
        # calibrationless, data on host
        img = np.zeros((self.n_batchs * self.n_coils, *self.shape), dtype=np.complex64)
        img_batched = cp.empty((self.n_trans, *self.shape), dtype=np.complex64)
        # TODO: Add concurrency compute batch n while copying batch n+1 to device
        # and batch n-1 to host
        for i in range((self.n_batchs * self.n_coils) // self.n_trans):
            ksp_batched.set(coeffs_f[i * n_trans_samples : (i + 1) * n_trans_samples])
            if self.uses_density:
                ksp_batched *= density_batched
            self.__adj_op(get_ptr(ksp_batched), get_ptr(img_batched))
            img[i * self.n_trans : (i + 1) * self.n_trans] = img_batched.get()
            img = img.reshape((self.n_batchs, self.n_coils, *self.shape))
        return img

    @nvtx_mark()
    def __adj_op(self, coeffs_d, image_d):
        if not isinstance(coeffs_d, int):
            ret = self.raw_op.type1(get_ptr(coeffs_d), get_ptr(image_d))
        else:
            ret = self.raw_op.type1(coeffs_d, image_d)
        return ret

    def data_consistency(self, image_data, obs_data):
        """Compute the gradient estimation directly on gpu.

        This mixes the op and adj_op method to perform F_adj(F(x-y))
        on a per coil basis. By doing the computation coil wise,
        it uses less memory than the naive call to adj_op(op(x)-y)

        Parameters
        ----------
        image: array
            Image on which the gradient operation will be evaluated.
            N_coil x Image shape is not using sense.
        obs_data: array
            Observed data.
        """
        if self.n_coils == 1:
            return self._data_consistency_mono(image_data, obs_data)
        if self.uses_sense:
            return self._data_consistency_sense(image_data, obs_data)
        return self._data_consistency_calibless(image_data, obs_data)

    def _data_consistency_mono(self, image_data, obs_data):
        img_d = cp.array(image_data, copy=True)
        obs_d = cp.asarray(obs_data)
        ksp_d = cp.empty(self.n_samples, dtype=np.complex64)
        self.__op(img_d, ksp_d)
        ksp_d -= obs_d
        self.__adj_op(ksp_d, img_d)
        if is_cuda_array(image_data):
            return img_d
        return img_d.get()

    def _data_consistency_sense(self, image_data, obs_data):
        img_d = cp.array(image_data, copy=True)
        coil_img_d = cp.empty(self.shape, dtype=np.complex64)
        coil_ksp_d = cp.empty(self.n_samples, dtype=np.complex64)
        if is_host_array(obs_data):
            coil_obs_data = cp.empty(self.n_samples, dtype=np.complex64)
            obs_data_pinned = pin_memory(obs_data)
            for i in range(self.n_coils):
                cp.copyto(coil_img_d, img_d)
                if self.smaps_cached:
                    coil_img_d *= self._smaps_d[i]
                else:
                    self._smap_d.set(self._smaps[i])
                    coil_img_d *= self._smap_d
                self.__op(get_ptr(coil_img_d), get_ptr(coil_ksp_d))
                coil_obs_data = cp.asarray(obs_data_pinned[i])
                coil_ksp_d -= coil_obs_data
                if self.uses_density:
                    coil_ksp_d *= self.density_d
                self.__adj_op(get_ptr(coil_ksp_d), get_ptr(coil_img_d))
                if self.smaps_cached:
                    sense_adj_mono(img_d, coil_img_d, self._smaps_d[i])
                else:
                    sense_adj_mono(img_d, coil_img_d, self._smap_d)
            del obs_data_pinned
            return img_d.get()
        for i in range(self.n_coils):
            cp.copyto(coil_img_d, img_d)
            if self.smaps_cached:
                coil_img_d *= self._smaps_d[i]
            else:
                self._smap_d.set(self._smaps[i])
                coil_img_d *= self._smap_d
            self.__op(get_ptr(coil_img_d), get_ptr(coil_ksp_d))
            coil_ksp_d -= obs_data[i]
            if self.uses_density:
                coil_ksp_d *= self.density_d
            self.__adj_op(get_ptr(coil_ksp_d), get_ptr(coil_img_d))
            if self.smaps_cached:
                sense_adj_mono(img_d, coil_img_d, self._smaps_d[i])
            else:
                sense_adj_mono(img_d, coil_img_d, self._smap_d)
        return img_d

    def _data_consistency_calibless(self, image_data, obs_data):
        if is_cuda_array(image_data):
            img_d = cp.empty((self.n_coils, *self.shape), dtype=np.complex64)
            ksp_d = cp.empty(self.n_samples, dtype=np.complex64)
            for i in range(self.n_coils):
                self.__op(get_ptr(image_data) + i * self.img_size, get_ptr(ksp_d))
                ksp_d -= obs_data[i]
                if self.uses_density:
                    ksp_d *= self.density_d
                self.__adj_op(get_ptr(ksp_d), get_ptr(img_d) + i * self.img_size)
            return img_d

        img_d = cp.empty(self.shape, dtype=np.complex64)
        img = np.zeros((self.n_coils, *self.shape), dtype=np.complex64)
        ksp_d = cp.empty(self.n_samples, dtype=np.complex64)
        obs_d = cp.empty(self.n_samples, dtype=np.complex64)
        for i in range(self.n_coils):
            img_d.set(image_data[i])
            obs_d.set(obs_data[i])
            self.__op(get_ptr(img_d), get_ptr(ksp_d))
            ksp_d -= obs_d
            if self.uses_density:
                ksp_d *= self.density_d
            self.__adj_op(get_ptr(ksp_d), get_ptr(img_d))
            cp.asnumpy(img_d, out=img[i])
        return img

    @staticmethod
    def _safe_squeeze(self, arr):
        """Squeeze the shape of the operator."""
       if self.squeeze_dims:
            try:
                arr = arr.squeeze(axis=1)
            except ValueError:
                pass
            try:
                arr = arr.squeeze(axis=0)
            except ValueError:
                pass
        return arr

    @property
    def eps(self):
        """Return the underlying precision parameter."""
        return self.raw_op.eps

    @property
    def bsize_ksp(self):
        """Size in Bytes of the compute batch of samples."""
        return self.n_trans * self.ksp_size

    @property
    def bsize_img(self):
        """Size in Bytes of the compute batch of images."""
        return self.n_trans * self.img_size

    @property
    def img_size(self):
        """Image size in bytes."""
        return int(np.prod(self.shape) * np.dtype(np.complex64).itemsize)

    @property
    def ksp_size(self):
        """k-space size in bytes."""
        return int(self.n_samples * np.dtype(np.complex64).itemsize)

    @property
    def norm_factor(self):
        """Norm factor of the operator."""
        return np.sqrt(np.prod(self.shape) * 2 ** len(self.shape))

    def __repr__(self):
        """Return info about the MRICufiNUFFT Object."""
        return (
            "MRICufiNUFFT(\n"
            f"  shape: {self.shape}\n"
            f"  n_coils: {self.n_coils}\n"
            f"  n_samples: {self.n_samples}\n"
            f"  uses_density: {self.uses_density}\n"
            f"  uses_sense: {self._uses_sense}\n"
            f"  smaps_cached: {self.smaps_cached}\n"
            f"  plan_setup: {self.plan_setup}\n"
            f"  eps:{self.raw_op.eps:.0e}\n"
            ")"
        )<|MERGE_RESOLUTION|>--- conflicted
+++ resolved
@@ -243,15 +243,11 @@
         ..math:: \mathcal{F}\mathcal{S}_\ell x
         """
         # monocoil
-<<<<<<< HEAD
-        check_size(data, (self.n_batchs, self.n_coils, *self.shape))
-        data = data.astype(np.complex64)
-=======
         if self.uses_sense:
             check_size(data, (self.n_batchs, *self.shape))
         else:
             check_size(data, (self.n_batchs, self.n_coils, *self.shape))
->>>>>>> 8afb2668
+        data = data.astype(np.complex64)
         if not self.persist_plan:
             self.raw_op._make_plan(2)
             self.raw_op._set_pts(2)
@@ -382,12 +378,6 @@
         ]
         if img_d is None:
             img_d = cp.zeros(self.shape, dtype=np.complex64)
-<<<<<<< HEAD
-        if is_host_array(coeffs):
-            coil_ksp_d = cp.empty(self.n_samples, dtype=np.complex64)
-            for i in range(self.n_coils):
-                coil_ksp_d.set(coeffs[i])
-=======
         if not is_host_array(coeffs) and self.uses_density:
             # If k-space is already on device, we can quickly do DC
             coeffs *= self.density_d[None, :]
@@ -404,7 +394,6 @@
                 if i < self.n_coils - self.n_streams + 1:
                     coil_ksp_d[next_stream_id].set(coeffs[:, i+self.n_streams-1], streams[next_stream_id])
                 streams[cur_stream_id].synchronize()
->>>>>>> 8afb2668
                 if self.uses_density:
                     coil_ksp_d[cur_stream_id] *= self.density_d
                 self.__adj_op(get_ptr(coil_ksp_d), get_ptr(coil_img_d))
