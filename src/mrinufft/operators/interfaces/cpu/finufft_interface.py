--- conflicted
+++ resolved
@@ -135,10 +135,8 @@
         else:
             self._uses_sense = False
         self.n_batchs = n_batchs
-<<<<<<< HEAD
         self.n_trans = n_trans
-=======
->>>>>>> 6999c8d5
+        self.keep_dims = keep_dims
         # Initialise NUFFT plans
         self.raw_op = RawFinufftPlan(
             self.samples,
@@ -174,7 +172,10 @@
         # calibrationless or monocoil.
         else:
             ret = self._op_calibless(data, ksp)
-        return ret
+        if self.keep_dims:
+            return ret
+        else:
+            return ret.squeeze(axis=(0, 0))
 
     def _op_sense(self, data, ksp_d=None):
         if self.n_batchs > 1:
@@ -219,7 +220,10 @@
         # calibrationless or monocoil.
         else:
             ret = self._adj_op_calibless(coeffs, img)
-        return ret
+        if self.keep_dims:
+            return ret
+        else:
+            return ret.squeeze(axis=(0, 0))
 
     def _adj_op_sense(self, coeffs, img=None):
         if self.n_batchs > 1:
